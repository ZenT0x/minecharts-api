# Minecharts
Minecharts is a Go API for managing Minecraft server pods on a Kubernetes cluster using Gin and client-go. It is containerized with Docker and includes Kubernetes manifests for easy deployment.

## Features
    - Create and delete Minecraft server instances (pods)
    - Start, stop, and restart Minecraft server instances
    - Customize server instances with environment variables
    - Execute commands in running Minecraft servers
    - And more to come!

## Getting Started
### Prerequisites
<<<<<<< HEAD
  - Go (v1.24+)
  - Docker
  - A Kubernetes cluster (Minikube, Kind, or cloud provider)
  - Air (for hot reload, optional)
=======
    - A Kubernetes cluster (Minikube, Kind, or cloud provider)
>>>>>>> 66fe2493

### Installation
Clone the repository:
```bash
git clone https://github.com/ZenT0x/minecharts.git
```

Go into the repository:
```bash
cd minecharts
```

Apply the Kubernetes manifests:
```bash
kubectl apply -f kubernetes/
```

### Docker Image

Pull the Docker image:
```bash
docker pull ghcr.io/zent0x/minecharts:latest
```

## Minecraft Server Image
This project uses the [itzg/docker-minecraft-server Docker](https://github.com/itzg/docker-minecraft-server) image to deploy Minecraft servers in Kubernetes. This image offers extensive customization options through environment variables, allowing you to configure various server types, versions, and plugins.

# Git Workflow
    - main: Contains stable, production-ready code.
    - dev: Active development branch.
    - feature/*: Branches for new features or fixes.
    - Version branches: For maintaining published versions (e.g., 1.4).

# Roadmap
    - [x] Basic server management
        - [x] Create/delete Minecraft server instances (pods)
        - [x] Start/stop/restart Minecraft server instances
    - [x] Server customization
        - [x] Support majority of environment variables for Docker image customization
        - [x] Execute commands in running Minecraft servers
    - [x] Networking options
        - [x] ClusterIP (Internal server)
        - [x] NodePort (Expose server port directly)
        - [x] LoadBalancer (Get Public IP for server)
        - [x] MC Router
    - [ ] User management
        - [ ] User authentication
        - [ ] User roles and permissions
    - [ ] Extend API endpoints for full Minecraft server management
    - [ ] Develop a Kubernetes operator for automated resource handling
    - [ ] Implement CI/CD pipelines for testing and deployment
    - [ ] Build a web interface for easier management<|MERGE_RESOLUTION|>--- conflicted
+++ resolved
@@ -10,14 +10,7 @@
 
 ## Getting Started
 ### Prerequisites
-<<<<<<< HEAD
-  - Go (v1.24+)
-  - Docker
-  - A Kubernetes cluster (Minikube, Kind, or cloud provider)
-  - Air (for hot reload, optional)
-=======
     - A Kubernetes cluster (Minikube, Kind, or cloud provider)
->>>>>>> 66fe2493
 
 ### Installation
 Clone the repository:
